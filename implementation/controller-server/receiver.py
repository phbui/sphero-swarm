--- conflicted
+++ resolved
@@ -222,17 +222,10 @@
 if __name__ == "__main__":
     with multiprocessing.Manager() as manager:
         spheros = [
-<<<<<<< HEAD
-            {"id": "Alpha", "color": "red"},
-            {"id": "Beta", "color": "blue"},
-            {"id": "Sigma", "color": "green"},
-            {"id": "Rho", "color": "yellow"},
-=======
             {"id": "SB-2E86", "color": "#0000FF"},
             {"id": "SB-4844", "color": "#FF0000"},
             {"id": "SB-7104", "color": "#008000"},
             {"id": "SB-D8B2", "color": "#FFFF00"},
->>>>>>> c7d0a54b
         ]
 
         message_bus = manager.dict({sphero["id"]: manager.list() for sphero in spheros})
